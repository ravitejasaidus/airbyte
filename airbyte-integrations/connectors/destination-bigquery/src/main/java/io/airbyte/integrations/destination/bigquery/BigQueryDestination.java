/*
 * MIT License
 *
 * Copyright (c) 2020 Airbyte
 *
 * Permission is hereby granted, free of charge, to any person obtaining a copy
 * of this software and associated documentation files (the "Software"), to deal
 * in the Software without restriction, including without limitation the rights
 * to use, copy, modify, merge, publish, distribute, sublicense, and/or sell
 * copies of the Software, and to permit persons to whom the Software is
 * furnished to do so, subject to the following conditions:
 *
 * The above copyright notice and this permission notice shall be included in all
 * copies or substantial portions of the Software.
 *
 * THE SOFTWARE IS PROVIDED "AS IS", WITHOUT WARRANTY OF ANY KIND, EXPRESS OR
 * IMPLIED, INCLUDING BUT NOT LIMITED TO THE WARRANTIES OF MERCHANTABILITY,
 * FITNESS FOR A PARTICULAR PURPOSE AND NONINFRINGEMENT. IN NO EVENT SHALL THE
 * AUTHORS OR COPYRIGHT HOLDERS BE LIABLE FOR ANY CLAIM, DAMAGES OR OTHER
 * LIABILITY, WHETHER IN AN ACTION OF CONTRACT, TORT OR OTHERWISE, ARISING FROM,
 * OUT OF OR IN CONNECTION WITH THE SOFTWARE OR THE USE OR OTHER DEALINGS IN THE
 * SOFTWARE.
 */

package io.airbyte.integrations.destination.bigquery;

import com.fasterxml.jackson.databind.JsonNode;
import com.google.auth.oauth2.ServiceAccountCredentials;
import com.google.cloud.bigquery.BigQuery;
import com.google.cloud.bigquery.BigQueryException;
import com.google.cloud.bigquery.BigQueryOptions;
import com.google.cloud.bigquery.CopyJobConfiguration;
import com.google.cloud.bigquery.Dataset;
import com.google.cloud.bigquery.DatasetInfo;
import com.google.cloud.bigquery.Field;
import com.google.cloud.bigquery.FormatOptions;
import com.google.cloud.bigquery.Job;
import com.google.cloud.bigquery.JobId;
import com.google.cloud.bigquery.JobInfo;
import com.google.cloud.bigquery.JobInfo.CreateDisposition;
import com.google.cloud.bigquery.JobInfo.WriteDisposition;
import com.google.cloud.bigquery.QueryJobConfiguration;
import com.google.cloud.bigquery.QueryParameterValue;
import com.google.cloud.bigquery.StandardSQLTypeName;
import com.google.cloud.bigquery.StandardTableDefinition;
import com.google.cloud.bigquery.TableDataWriteChannel;
import com.google.cloud.bigquery.TableDefinition;
import com.google.cloud.bigquery.TableId;
import com.google.cloud.bigquery.TableInfo;
import com.google.cloud.bigquery.WriteChannelConfiguration;
import com.google.common.base.Charsets;
import com.google.common.collect.ImmutableMap;
import io.airbyte.commons.json.Jsons;
import io.airbyte.commons.lang.Exceptions;
import io.airbyte.commons.resources.MoreResources;
import io.airbyte.integrations.base.Destination;
import io.airbyte.integrations.base.DestinationConsumer;
import io.airbyte.integrations.base.FailureTrackingConsumer;
import io.airbyte.integrations.base.IntegrationRunner;
import io.airbyte.integrations.base.SQLNamingResolvable;
import io.airbyte.integrations.base.StandardSQLNaming;
import io.airbyte.protocol.models.AirbyteConnectionStatus;
import io.airbyte.protocol.models.AirbyteConnectionStatus.Status;
import io.airbyte.protocol.models.AirbyteMessage;
import io.airbyte.protocol.models.ConfiguredAirbyteCatalog;
import io.airbyte.protocol.models.ConfiguredAirbyteStream;
import io.airbyte.protocol.models.ConnectorSpecification;
import io.airbyte.protocol.models.SyncMode;
import java.io.ByteArrayInputStream;
import java.io.IOException;
import java.nio.ByteBuffer;
import java.util.HashMap;
import java.util.HashSet;
import java.util.Map;
import java.util.Set;
import java.util.UUID;
import java.util.concurrent.TimeUnit;
import org.apache.commons.lang3.tuple.ImmutablePair;
import org.slf4j.Logger;
import org.slf4j.LoggerFactory;

public class BigQueryDestination implements Destination {

  private static final Logger LOGGER = LoggerFactory.getLogger(BigQueryDestination.class);
  static final String CONFIG_DATASET_ID = "dataset_id";
  static final String CONFIG_PROJECT_ID = "project_id";
  static final String CONFIG_CREDS = "credentials_json";

  static final String COLUMN_AB_ID = "ab_id";
  static final String COLUMN_DATA = "data";
  static final String COLUMN_EMITTED_AT = "emitted_at";

  static final com.google.cloud.bigquery.Schema SCHEMA = com.google.cloud.bigquery.Schema.of(
      Field.of(COLUMN_AB_ID, StandardSQLTypeName.STRING),
      Field.of(COLUMN_DATA, StandardSQLTypeName.STRING),
      Field.of(COLUMN_EMITTED_AT, StandardSQLTypeName.TIMESTAMP));

  private final SQLNamingResolvable namingResolver;

  public BigQueryDestination() {
    namingResolver = new StandardSQLNaming();
  }

  @Override
  public ConnectorSpecification spec() throws IOException {
    // return a jsonschema representation of the spec for the integration.
    final String resourceString = MoreResources.readResource("spec.json");
    return Jsons.deserialize(resourceString, ConnectorSpecification.class);
  }

  @Override
  public AirbyteConnectionStatus check(JsonNode config) {
    try {
      final String datasetId = config.get(CONFIG_DATASET_ID).asText();
      final BigQuery bigquery = getBigQuery(config);
<<<<<<< HEAD

      if (bigquery.getDataset(datasetId) == null || !bigquery.getDataset(datasetId).exists()) {
=======
      final Dataset dataset = bigquery.getDataset(datasetId);
      if (dataset == null || !dataset.exists()) {
>>>>>>> de369239
        final DatasetInfo datasetInfo = DatasetInfo.newBuilder(datasetId).build();
        bigquery.create(datasetInfo);
      }
      QueryJobConfiguration queryConfig = QueryJobConfiguration
          .newBuilder(String.format("SELECT * FROM %s.INFORMATION_SCHEMA.TABLES LIMIT 1;", datasetId))
          .setUseLegacySql(false)
          .build();

      final ImmutablePair<Job, String> result = executeQuery(bigquery, queryConfig);
      if (result.getLeft() != null) {
        return new AirbyteConnectionStatus().withStatus(Status.SUCCEEDED);
      } else {
        return new AirbyteConnectionStatus().withStatus(Status.FAILED).withMessage(result.getRight());
      }
    } catch (Exception e) {
      LOGGER.info("Check failed.", e);
      return new AirbyteConnectionStatus().withStatus(Status.FAILED).withMessage(e.getMessage() != null ? e.getMessage() : e.toString());
    }
  }

  private BigQuery getBigQuery(JsonNode config) {
    final String projectId = config.get(CONFIG_PROJECT_ID).asText();
    final String credentialsString = config.get(CONFIG_CREDS).asText();
    try {
      final ServiceAccountCredentials credentials =
          ServiceAccountCredentials.fromStream(new ByteArrayInputStream(credentialsString.getBytes(Charsets.UTF_8)));

      return BigQueryOptions.newBuilder()
          .setProjectId(projectId)
          .setCredentials(credentials)
          .build()
          .getService();
    } catch (IOException e) {
      throw new RuntimeException(e);
    }
  }

  static ImmutablePair<Job, String> executeQuery(BigQuery bigquery, QueryJobConfiguration queryConfig) {
    final JobId jobId = JobId.of(UUID.randomUUID().toString());
    final Job queryJob = bigquery.create(JobInfo.newBuilder(queryConfig).setJobId(jobId).build());
    return executeQuery(queryJob);
  }

  private static ImmutablePair<Job, String> executeQuery(Job queryJob) {
    final Job completedJob = waitForQuery(queryJob);
    if (completedJob == null) {
      throw new RuntimeException("Job no longer exists");
    } else if (completedJob.getStatus().getError() != null) {
      // You can also look at queryJob.getStatus().getExecutionErrors() for all
      // errors, not just the latest one.
      return ImmutablePair.of(null, (completedJob.getStatus().getError().toString()));
    }

    return ImmutablePair.of(completedJob, null);
  }

  private static Job waitForQuery(Job queryJob) {
    try {
      return queryJob.waitFor();
    } catch (Exception e) {
      throw new RuntimeException(e);
    }
  }

  @Override
  public SQLNamingResolvable getNamingResolver() {
    return namingResolver;
  }

  /**
   * Strategy:
   * <p>
   * 1. Create a temporary table for each stream
   * </p>
   * <p>
   * 2. Write records to each stream directly (the bigquery client handles managing when to push the
   * records over the network)
   * </p>
   * <p>
   * 4. Once all records have been written close the writers, so that any remaining records are
   * flushed.
   * </p>
   * <p>
   * 5. Copy the temp tables to the final table name (overwriting if necessary).
   * </p>
   *
   * @param config - integration-specific configuration object as json. e.g. { "username": "airbyte",
   *        "password": "super secure" }
   * @param catalog - schema of the incoming messages.
   * @return consumer that writes singer messages to the database.
   */
  @Override
  public DestinationConsumer<AirbyteMessage> write(JsonNode config, ConfiguredAirbyteCatalog catalog) {
    final BigQuery bigquery = getBigQuery(config);
    Map<String, WriteConfig> writeConfigs = new HashMap<>();
    final String datasetId = config.get(CONFIG_DATASET_ID).asText();
    Set<String> schemaSet = new HashSet<>();

    // create tmp tables if not exist
    for (final ConfiguredAirbyteStream stream : catalog.getStreams()) {
      final String streamName = stream.getStream().getName();
      final String schemaName = getNamingResolver().getIdentifier(datasetId);
      final String tableName = getNamingResolver().getRawTableName(streamName);
      final String tmpTableName = getNamingResolver().getTmpTableName(streamName);
      if (!schemaSet.contains(schemaName)) {
        final Dataset dataset = bigquery.getDataset(datasetId);
        if (dataset == null || !dataset.exists()) {
          final DatasetInfo datasetInfo = DatasetInfo.newBuilder(schemaName).build();
          bigquery.create(datasetInfo);
        }
        schemaSet.add(schemaName);
      }
      createTable(bigquery, schemaName, tmpTableName);

      // https://cloud.google.com/bigquery/docs/loading-data-local#loading_data_from_a_local_data_source
      final WriteChannelConfiguration writeChannelConfiguration = WriteChannelConfiguration
          .newBuilder(TableId.of(schemaName, tmpTableName))
          .setCreateDisposition(CreateDisposition.CREATE_IF_NEEDED)
          .setSchema(SCHEMA)
          .setFormatOptions(FormatOptions.json()).build(); // new-line delimited json.

      final TableDataWriteChannel writer = bigquery.writer(JobId.of(UUID.randomUUID().toString()), writeChannelConfiguration);
      final WriteDisposition syncMode = getWriteDisposition(stream.getSyncMode());

      writeConfigs.put(stream.getStream().getName(),
          new WriteConfig(TableId.of(schemaName, tableName), TableId.of(schemaName, tmpTableName), writer, syncMode));
    }

    // write to tmp tables
    // if success copy delete main table if exists. rename tmp tables to real tables.
    return new RecordConsumer(bigquery, writeConfigs, catalog);
  }

  private static WriteDisposition getWriteDisposition(SyncMode syncMode) {
    if (syncMode == null || syncMode == SyncMode.FULL_REFRESH) {
      return WriteDisposition.WRITE_TRUNCATE;
    } else if (syncMode == SyncMode.INCREMENTAL) {
      return WriteDisposition.WRITE_APPEND;
    } else {
      throw new IllegalStateException("Unrecognized sync mode: " + syncMode);
    }
  }

  // https://cloud.google.com/bigquery/docs/tables#create-table
  private static void createTable(BigQuery bigquery, String datasetName, String tableName) {
    try {

      final TableId tableId = TableId.of(datasetName, tableName);
      final TableDefinition tableDefinition = StandardTableDefinition.of(SCHEMA);
      final TableInfo tableInfo = TableInfo.newBuilder(tableId, tableDefinition).build();

      bigquery.create(tableInfo);
      LOGGER.info("Table created successfully");
    } catch (BigQueryException e) {
      LOGGER.info("Table was not created. \n" + e.toString());
    }
  }

  // https://cloud.google.com/bigquery/docs/managing-tables#copying_a_single_source_table
  private static void copyTable(
      BigQuery bigquery,
      TableId sourceTableId,
      TableId destinationTableId, WriteDisposition syncMode) {

    final CopyJobConfiguration configuration = CopyJobConfiguration.newBuilder(destinationTableId, sourceTableId)
        .setCreateDisposition(CreateDisposition.CREATE_IF_NEEDED)
        .setWriteDisposition(syncMode)
        .build();

    final Job job = bigquery.create(JobInfo.of(configuration));
    final ImmutablePair<Job, String> jobStringImmutablePair = executeQuery(job);
    if (jobStringImmutablePair.getRight() != null) {
      throw new RuntimeException("BigQuery was unable to copy table due to an error: \n" + job.getStatus().getError());
    }
  }

  public static class RecordConsumer extends FailureTrackingConsumer<AirbyteMessage> implements DestinationConsumer<AirbyteMessage> {

    private final BigQuery bigquery;
    private final Map<String, WriteConfig> writeConfigs;
    private final ConfiguredAirbyteCatalog catalog;

    public RecordConsumer(BigQuery bigquery, Map<String, WriteConfig> writeConfigs, ConfiguredAirbyteCatalog catalog) {
      this.bigquery = bigquery;
      this.writeConfigs = writeConfigs;
      this.catalog = catalog;
    }

    @Override
    public void acceptTracked(AirbyteMessage message) {
      // ignore other message types.
      if (message.getType() == AirbyteMessage.Type.RECORD) {
        if (!writeConfigs.containsKey(message.getRecord().getStream())) {
          throw new IllegalArgumentException(
              String.format("Message contained record from a stream that was not in the catalog. \ncatalog: %s , \nmessage: %s",
                  Jsons.serialize(catalog), Jsons.serialize(message)));
        }

        // Bigquery represents TIMESTAMP to the microsecond precision, so we convert to microseconds then
        // use BQ helpers to string-format correctly.
        long emittedAtMicroseconds = TimeUnit.MICROSECONDS.convert(message.getRecord().getEmittedAt(), TimeUnit.MILLISECONDS);
        String formattedEmittedAt = QueryParameterValue.timestamp(emittedAtMicroseconds).getValue();

        final JsonNode data = Jsons.jsonNode(ImmutableMap.of(
            COLUMN_AB_ID, UUID.randomUUID().toString(),
            COLUMN_DATA, Jsons.serialize(message.getRecord().getData()),
            COLUMN_EMITTED_AT, formattedEmittedAt));
        try {
          writeConfigs.get(message.getRecord().getStream()).getWriter()
              .write(ByteBuffer.wrap((Jsons.serialize(data) + "\n").getBytes(Charsets.UTF_8)));
        } catch (IOException e) {
          throw new RuntimeException(e);
        }
      }
    }

    @Override
    public void close(boolean hasFailed) {
      try {
        writeConfigs.values().parallelStream().forEach(writeConfig -> Exceptions.toRuntime(() -> writeConfig.getWriter().close()));
        writeConfigs.values().forEach(writeConfig -> Exceptions.toRuntime(() -> {
          if (writeConfig.getWriter().getJob() != null) {
            writeConfig.getWriter().getJob().waitFor();
          }
        }));
        if (!hasFailed) {
          LOGGER.error("executing on success close procedure.");
          writeConfigs.values().forEach(writeConfig -> copyTable(bigquery, writeConfig.getTmpTable(), writeConfig.getTable(), writeConfig.getSyncMode()));
        }
      } finally {
        // clean up tmp tables;
        writeConfigs.values().forEach(writeConfig -> bigquery.delete(writeConfig.getTmpTable()));
      }
    }

  }

  private static class WriteConfig {

    private final TableId table;
    private final TableId tmpTable;
    private final TableDataWriteChannel writer;
    private final WriteDisposition syncMode;

    private WriteConfig(TableId table, TableId tmpTable, TableDataWriteChannel writer, WriteDisposition syncMode) {
      this.table = table;
      this.tmpTable = tmpTable;
      this.writer = writer;
      this.syncMode = syncMode;
    }

    public TableId getTable() {
      return table;
    }

    public TableId getTmpTable() {
      return tmpTable;
    }

    public TableDataWriteChannel getWriter() {
      return writer;
    }

    public WriteDisposition getSyncMode() { return syncMode; }
  }

  public static void main(String[] args) throws Exception {
    final Destination destination = new BigQueryDestination();
    LOGGER.info("starting destination: {}", BigQueryDestination.class);
    new IntegrationRunner(destination).run(args);
    LOGGER.info("completed destination: {}", BigQueryDestination.class);
  }

}<|MERGE_RESOLUTION|>--- conflicted
+++ resolved
@@ -113,13 +113,8 @@
     try {
       final String datasetId = config.get(CONFIG_DATASET_ID).asText();
       final BigQuery bigquery = getBigQuery(config);
-<<<<<<< HEAD
-
-      if (bigquery.getDataset(datasetId) == null || !bigquery.getDataset(datasetId).exists()) {
-=======
       final Dataset dataset = bigquery.getDataset(datasetId);
       if (dataset == null || !dataset.exists()) {
->>>>>>> de369239
         final DatasetInfo datasetInfo = DatasetInfo.newBuilder(datasetId).build();
         bigquery.create(datasetInfo);
       }
